--- conflicted
+++ resolved
@@ -346,11 +346,7 @@
     """
 
     def __init__(self, dim_list, device, use_not=False, log_file=None, N=50000, beta_ema=0.999,
-<<<<<<< HEAD
-                 weight_decay=1, lamba=0.1, local_rep=False, temperature=2./3.): # UPDATED
-=======
                  weight_decay=1, lamba=0.1, droprate_init_input=0.2, droprate_init=0.5, local_rep=False, temperature=2./3.): # UPDATED
->>>>>>> a6e9265a
         """
 
         Parameters
